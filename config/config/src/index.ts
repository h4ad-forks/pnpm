--- conflicted
+++ resolved
@@ -39,11 +39,8 @@
   'merge-git-branch-lockfiles-branch-pattern': Array,
   color: ['always', 'auto', 'never'],
   'config-dir': String,
-<<<<<<< HEAD
   'deploy-all-files': Boolean,
-=======
   'dedupe-peer-dependents': Boolean,
->>>>>>> 890b4978
   dev: [null, true],
   dir: String,
   'enable-modules-dir': Boolean,
@@ -188,11 +185,8 @@
     'auto-install-peers': true,
     bail: true,
     color: 'auto',
-<<<<<<< HEAD
     'deploy-all-files': false,
-=======
     'dedupe-peer-dependents': false,
->>>>>>> 890b4978
     'enable-modules-dir': true,
     'extend-node-path': true,
     'fetch-retries': 2,
