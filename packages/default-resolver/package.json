--- conflicted
+++ resolved
@@ -1,10 +1,6 @@
 {
   "name": "@pnpm/default-resolver",
-<<<<<<< HEAD
   "version": "11.0.19",
-=======
-  "version": "11.0.18",
->>>>>>> ba0675ed
   "description": "pnpm's default package resolver",
   "main": "lib/index.js",
   "typings": "lib/index.d.ts",
