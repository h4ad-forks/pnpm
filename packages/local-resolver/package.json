{
  "name": "@pnpm/local-resolver",
  "version": "5.1.3",
  "description": "Resolver for local packages",
  "main": "lib/index.js",
  "typings": "lib/index.d.ts",
  "files": [
    "lib",
    "!*.map"
  ],
  "engines": {
    "node": ">=12.17"
  },
  "scripts": {
    "lint": "eslint -c ../../eslint.json src/**/*.ts test/**/*.ts",
    "_test": "jest",
    "test": "pnpm run compile && pnpm run _test",
    "prepublishOnly": "pnpm run compile",
    "fix": "tslint -c tslint.json src/**/*.ts test/**/*.ts --fix",
    "compile": "rimraf lib tsconfig.tsbuildinfo && tsc --build"
  },
  "repository": "https://github.com/pnpm/pnpm/blob/master/packages/local-resolver",
  "keywords": [
    "pnpm",
    "resolver",
    "npm"
  ],
  "author": "Zoltan Kochan <z@kochan.io> (https://www.kochan.io/)",
  "license": "MIT",
  "bugs": {
    "url": "https://github.com/pnpm/pnpm/issues"
  },
  "homepage": "https://github.com/pnpm/pnpm/blob/master/packages/local-resolver#readme",
  "dependencies": {
    "@pnpm/error": "workspace:1.4.0",
    "@pnpm/read-project-manifest": "workspace:1.1.7",
    "@pnpm/resolver-base": "workspace:7.1.1",
    "@pnpm/types": "workspace:6.4.0",
<<<<<<< HEAD
    "graceful-fs": "4.2.4",
=======
>>>>>>> ba0675ed
    "normalize-path": "^3.0.0",
    "ssri": "6.0.1"
  },
  "devDependencies": {
    "@types/normalize-path": "^3.0.0",
    "@types/ssri": "^7.1.0"
  },
  "funding": "https://opencollective.com/pnpm"
}<|MERGE_RESOLUTION|>--- conflicted
+++ resolved
@@ -36,10 +36,6 @@
     "@pnpm/read-project-manifest": "workspace:1.1.7",
     "@pnpm/resolver-base": "workspace:7.1.1",
     "@pnpm/types": "workspace:6.4.0",
-<<<<<<< HEAD
-    "graceful-fs": "4.2.4",
-=======
->>>>>>> ba0675ed
     "normalize-path": "^3.0.0",
     "ssri": "6.0.1"
   },
