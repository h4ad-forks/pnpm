{
  "name": "@pnpm/plugin-commands-import",
<<<<<<< HEAD
  "version": "1.0.103",
=======
  "version": "1.0.101",
>>>>>>> ba0675ed
  "description": "The import command",
  "main": "lib/index.js",
  "typings": "lib/index.d.ts",
  "files": [
    "lib",
    "!*.map"
  ],
  "engines": {
    "node": ">=12.17"
  },
  "scripts": {
    "lint": "eslint -c ../../eslint.json src/**/*.ts test/**/*.ts",
    "registry-mock": "registry-mock",
    "test:jest": "jest",
    "test:e2e": "registry-mock prepare && run-p -r registry-mock test:jest",
    "_test": "cross-env PNPM_REGISTRY_MOCK_PORT=7772 pnpm run test:e2e",
    "test": "pnpm run compile && pnpm run _test",
    "prepublishOnly": "pnpm run compile",
    "compile": "rimraf lib tsconfig.tsbuildinfo && tsc --build"
  },
  "repository": "https://github.com/pnpm/pnpm/blob/master/packages/plugin-commands-import",
  "keywords": [
    "pnpm",
    "pack",
    "publish"
  ],
  "author": "Zoltan Kochan <z@kochan.io> (https://www.kochan.io/)",
  "license": "MIT",
  "bugs": {
    "url": "https://github.com/pnpm/pnpm/issues"
  },
  "homepage": "https://github.com/pnpm/pnpm/blob/master/packages/plugin-commands-import#readme",
  "devDependencies": {
    "@pnpm/assert-project": "workspace:*",
    "@pnpm/prepare": "workspace:0.0.17",
    "@types/ncp": "^2.0.4",
    "ncp": "^2.0.0",
    "tempy": "^1.0.0"
  },
  "dependencies": {
    "@pnpm/cli-utils": "workspace:0.5.0",
    "@pnpm/constants": "workspace:4.1.0",
    "@pnpm/error": "workspace:1.4.0",
    "@pnpm/read-project-manifest": "workspace:1.1.7",
<<<<<<< HEAD
    "@pnpm/store-connection-manager": "workspace:0.3.64",
    "@zkochan/rimraf": "^1.0.0",
    "load-json-file": "^6.2.0",
    "render-help": "^1.0.1",
    "supi": "workspace:0.44.6"
=======
    "@pnpm/store-connection-manager": "workspace:0.3.63",
    "@zkochan/rimraf": "^1.0.0",
    "load-json-file": "^6.2.0",
    "render-help": "^1.0.1",
    "supi": "workspace:0.44.4"
>>>>>>> ba0675ed
  },
  "funding": "https://opencollective.com/pnpm"
}<|MERGE_RESOLUTION|>--- conflicted
+++ resolved
@@ -1,10 +1,6 @@
 {
   "name": "@pnpm/plugin-commands-import",
-<<<<<<< HEAD
   "version": "1.0.103",
-=======
-  "version": "1.0.101",
->>>>>>> ba0675ed
   "description": "The import command",
   "main": "lib/index.js",
   "typings": "lib/index.d.ts",
@@ -49,19 +45,11 @@
     "@pnpm/constants": "workspace:4.1.0",
     "@pnpm/error": "workspace:1.4.0",
     "@pnpm/read-project-manifest": "workspace:1.1.7",
-<<<<<<< HEAD
     "@pnpm/store-connection-manager": "workspace:0.3.64",
     "@zkochan/rimraf": "^1.0.0",
     "load-json-file": "^6.2.0",
     "render-help": "^1.0.1",
     "supi": "workspace:0.44.6"
-=======
-    "@pnpm/store-connection-manager": "workspace:0.3.63",
-    "@zkochan/rimraf": "^1.0.0",
-    "load-json-file": "^6.2.0",
-    "render-help": "^1.0.1",
-    "supi": "workspace:0.44.4"
->>>>>>> ba0675ed
   },
   "funding": "https://opencollective.com/pnpm"
 }