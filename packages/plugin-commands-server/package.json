{
  "name": "@pnpm/plugin-commands-server",
<<<<<<< HEAD
  "version": "2.0.66",
=======
  "version": "2.0.65",
>>>>>>> ba0675ed
  "description": "Commands for controlling the store server",
  "main": "lib/index.js",
  "typings": "lib/index.d.ts",
  "files": [
    "lib",
    "!*.map"
  ],
  "engines": {
    "node": ">=12.17"
  },
  "scripts": {
    "lint": "eslint -c ../../eslint.json src/**/*.ts",
    "test": "pnpm run compile",
    "prepublishOnly": "pnpm run compile",
    "compile": "rimraf lib tsconfig.tsbuildinfo && tsc --build"
  },
  "repository": "https://github.com/pnpm/pnpm/blob/master/packages/plugin-commands-server",
  "keywords": [
    "pnpm",
    "server"
  ],
  "author": "Zoltan Kochan <z@kochan.io> (https://www.kochan.io/)",
  "license": "MIT",
  "bugs": {
    "url": "https://github.com/pnpm/pnpm/issues"
  },
  "homepage": "https://github.com/pnpm/pnpm/blob/master/packages/plugin-commands-server#readme",
  "devDependencies": {
    "@pnpm/logger": "^3.2.3",
    "@types/is-windows": "^1.0.0",
    "@types/ramda": "^0.27.35",
    "@types/signal-exit": "^3.0.0"
  },
  "dependencies": {
    "@pnpm/cli-meta": "workspace:1.0.2",
    "@pnpm/cli-utils": "workspace:0.5.0",
    "@pnpm/common-cli-options-help": "workspace:0.3.1",
    "@pnpm/config": "workspace:11.14.0",
    "@pnpm/error": "workspace:1.4.0",
    "@pnpm/server": "workspace:9.0.7",
<<<<<<< HEAD
    "@pnpm/store-connection-manager": "workspace:0.3.64",
    "@pnpm/store-path": "^4.0.4",
=======
    "@pnpm/store-connection-manager": "workspace:0.3.63",
    "@pnpm/store-path": "5.0.0-0",
>>>>>>> ba0675ed
    "@zkochan/diable": "^1.0.2",
    "delay": "^5.0.0",
    "get-port": "^5.1.1",
    "is-windows": "^1.0.2",
    "process-exists": "^4.0.0",
    "ramda": "^0.27.1",
    "render-help": "^1.0.1",
    "signal-exit": "^3.0.3",
    "tree-kill": "^1.2.2"
  },
  "peerDependencies": {
    "@pnpm/logger": "^3.2.3"
  },
  "funding": "https://opencollective.com/pnpm"
}<|MERGE_RESOLUTION|>--- conflicted
+++ resolved
@@ -1,10 +1,6 @@
 {
   "name": "@pnpm/plugin-commands-server",
-<<<<<<< HEAD
   "version": "2.0.66",
-=======
-  "version": "2.0.65",
->>>>>>> ba0675ed
   "description": "Commands for controlling the store server",
   "main": "lib/index.js",
   "typings": "lib/index.d.ts",
@@ -45,13 +41,8 @@
     "@pnpm/config": "workspace:11.14.0",
     "@pnpm/error": "workspace:1.4.0",
     "@pnpm/server": "workspace:9.0.7",
-<<<<<<< HEAD
     "@pnpm/store-connection-manager": "workspace:0.3.64",
-    "@pnpm/store-path": "^4.0.4",
-=======
-    "@pnpm/store-connection-manager": "workspace:0.3.63",
     "@pnpm/store-path": "5.0.0-0",
->>>>>>> ba0675ed
     "@zkochan/diable": "^1.0.2",
     "delay": "^5.0.0",
     "get-port": "^5.1.1",
