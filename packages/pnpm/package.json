--- conflicted
+++ resolved
@@ -1,11 +1,7 @@
 {
   "name": "pnpm",
   "description": "Fast, disk space efficient package manager",
-<<<<<<< HEAD
-  "version": "5.18.1",
-=======
   "version": "6.0.0-alpha.2",
->>>>>>> ba0675ed
   "author": "Zoltan Kochan <z@kochan.io> (https://www.kochan.io/)",
   "bin": {
     "pnpm": "bin/pnpm.js",
@@ -43,7 +39,6 @@
     "@pnpm/modules-yaml": "workspace:8.0.6",
     "@pnpm/parse-cli-args": "workspace:3.2.2",
     "@pnpm/plugin-commands-audit": "workspace:2.0.43",
-<<<<<<< HEAD
     "@pnpm/plugin-commands-import": "workspace:1.0.103",
     "@pnpm/plugin-commands-installation": "workspace:3.5.21",
     "@pnpm/plugin-commands-listing": "workspace:2.0.53",
@@ -53,17 +48,6 @@
     "@pnpm/plugin-commands-script-runners": "workspace:2.6.1",
     "@pnpm/plugin-commands-server": "workspace:2.0.66",
     "@pnpm/plugin-commands-store": "workspace:2.0.72",
-=======
-    "@pnpm/plugin-commands-import": "workspace:1.0.101",
-    "@pnpm/plugin-commands-installation": "workspace:3.5.19",
-    "@pnpm/plugin-commands-listing": "workspace:2.0.52",
-    "@pnpm/plugin-commands-outdated": "workspace:3.0.47",
-    "@pnpm/plugin-commands-publishing": "workspace:2.5.0",
-    "@pnpm/plugin-commands-rebuild": "workspace:2.2.26",
-    "@pnpm/plugin-commands-script-runners": "workspace:2.6.1",
-    "@pnpm/plugin-commands-server": "workspace:2.0.65",
-    "@pnpm/plugin-commands-store": "workspace:2.0.71",
->>>>>>> ba0675ed
     "@pnpm/prepare": "workspace:0.0.17",
     "@pnpm/read-package-json": "workspace:3.1.9",
     "@pnpm/read-project-manifest": "workspace:1.1.7",
@@ -90,11 +74,7 @@
     "cross-spawn": "^7.0.3",
     "deep-require-cwd": "1.0.0",
     "delay": "^5.0.0",
-<<<<<<< HEAD
-    "dir-is-case-sensitive": "^1.0.2",
-=======
     "dir-is-case-sensitive": "^2.0.0",
->>>>>>> ba0675ed
     "esbuild": "^0.8.49",
     "execa": "^5.0.0",
     "exists-link": "2.0.0",
