import * as path from 'path'
import { promises as fs } from 'fs'
<<<<<<< HEAD
import { prepare, prepareEmpty, preparePackages } from '@pnpm/prepare'
=======
import { prepareEmpty, prepare, preparePackages } from '@pnpm/prepare'
>>>>>>> 890b4978
import { PnpmError } from '@pnpm/error'
import {
  PackageManifestLog,
  ProgressLog,
  RootLog,
  StageLog,
  StatsLog,
} from '@pnpm/core-loggers'
import { LOCKFILE_VERSION_V6 as LOCKFILE_VERSION } from '@pnpm/constants'
import { fixtures } from '@pnpm/test-fixtures'
import { ProjectManifest } from '@pnpm/types'
import { addDistTag, getIntegrity, REGISTRY_MOCK_PORT } from '@pnpm/registry-mock'
import {
  addDependenciesToPackage,
  install,
  mutateModulesInSingleProject,
  UnexpectedStoreError,
  UnexpectedVirtualStoreDirError,
} from '@pnpm/core'
import rimraf from '@zkochan/rimraf'
import execa from 'execa'
import { isCI } from 'ci-info'
import isWindows from 'is-windows'
import exists from 'path-exists'
import semver from 'semver'
import sinon from 'sinon'
import deepRequireCwd from 'deep-require-cwd'
import writeYamlFile from 'write-yaml-file'
import { testDefaults } from '../utils'

const f = fixtures(__dirname)
const IS_WINDOWS = isWindows()

const testOnNonWindows = IS_WINDOWS ? test.skip : test

test('spec not specified in package.json.dependencies', async () => {
  const project = prepareEmpty()

  await install({
    dependencies: {
      'is-positive': '',
    },
  }, await testDefaults())

  const lockfile = await project.readLockfile()
  expect(lockfile.dependencies['is-positive'].specifier).toBe('')
})

test('ignoring some files in the dependency', async () => {
  prepareEmpty()

  const ignoreFile = (filename: string) => filename === 'readme.md'
  await addDependenciesToPackage({}, ['is-positive@1.0.0'], await testDefaults({}, {}, { ignoreFile }))

  // package.json was not ignored
  expect(await exists(path.resolve('node_modules', 'is-positive', 'package.json'))).toBeTruthy()
  // readme.md was ignored
  expect(await exists(path.resolve('node_modules', 'is-positive', 'readme.md'))).toBeFalsy()
})

test('no dependencies (lodash)', async () => {
  const project = prepareEmpty()
  const reporter = sinon.spy()

  await addDistTag({ package: 'lodash', version: '4.1.0', distTag: 'latest' })

  await addDependenciesToPackage(
    {
      name: 'project',
      version: '0.0.0',
    },
    ['lodash@4.0.0'],
    await testDefaults({ fastUnpack: false, reporter })
  )

  expect(reporter.withArgs(sinon.match({
    initial: { name: 'project', version: '0.0.0' },
    level: 'debug',
    name: 'pnpm:package-manifest',
  } as PackageManifestLog)).callCount).toBe(1)
  expect(reporter.calledWithMatch({
    level: 'debug',
    name: 'pnpm:stage',
    prefix: process.cwd(),
    stage: 'resolution_started',
  } as StageLog)).toBeTruthy()
  expect(reporter.calledWithMatch({
    level: 'debug',
    name: 'pnpm:stage',
    prefix: process.cwd(),
    stage: 'resolution_done',
  } as StageLog)).toBeTruthy()
  expect(reporter.calledWithMatch({
    level: 'debug',
    name: 'pnpm:stage',
    prefix: process.cwd(),
    stage: 'importing_started',
  } as StageLog)).toBeTruthy()
  expect(reporter.calledWithMatch({
    level: 'debug',
    name: 'pnpm:stage',
    prefix: process.cwd(),
    stage: 'importing_done',
  } as StageLog)).toBeTruthy()
  expect(reporter.calledWithMatch({
    added: 1,
    level: 'debug',
    name: 'pnpm:stats',
    prefix: process.cwd(),
  } as StatsLog)).toBeTruthy()
  expect(reporter.calledWithMatch({
    level: 'debug',
    name: 'pnpm:stats',
    prefix: process.cwd(),
    removed: 0,
  } as StatsLog)).toBeTruthy()
  expect(reporter.calledWithMatch({
    added: {
      dependencyType: 'prod',
      latest: '4.1.0',
      name: 'lodash',
      realName: 'lodash',
      version: '4.0.0',
    },
    level: 'debug',
    name: 'pnpm:root',
    prefix: process.cwd(),
  } as RootLog)).toBeTruthy()
  expect(reporter.calledWithMatch({
    level: 'debug',
    name: 'pnpm:package-manifest',
    updated: {
      dependencies: {
        lodash: '4.0.0',
      },
      name: 'project',
      version: '0.0.0',
    } as ProjectManifest,
  } as PackageManifestLog)).toBeTruthy()

  const m = project.requireModule('lodash')
  expect(typeof m).toBe('function')
  expect(typeof m.clone).toBe('function')
})

test('scoped modules without version spec', async () => {
  const project = prepareEmpty()
  await addDependenciesToPackage({}, ['@zkochan/foo'], await testDefaults())

  await project.has('@zkochan/foo')
})

test('scoped package with custom registry', async () => {
  const project = prepareEmpty()

  await addDependenciesToPackage({}, ['@scoped/peer'], await testDefaults({
    // setting an incorrect default registry URL
    rawConfig: {
      '@scoped:registry': `http://localhost:${REGISTRY_MOCK_PORT}/`,
    },
    registry: 'http://localhost:9999/',
  }))

  const m = project.requireModule('@scoped/peer/package.json')
  expect(m).toBeTruthy()
})

test('modules without version spec, with custom tag config', async () => {
  const project = prepareEmpty()

  const tag = 'beta'

  await addDistTag({ package: '@pnpm.e2e/dep-of-pkg-with-1-dep', version: '100.1.0', distTag: 'latest' })
  await addDistTag({ package: '@pnpm.e2e/dep-of-pkg-with-1-dep', version: '100.0.0', distTag: tag })

  await addDependenciesToPackage({}, ['@pnpm.e2e/dep-of-pkg-with-1-dep'], await testDefaults({ tag }))

  await project.storeHas('@pnpm.e2e/dep-of-pkg-with-1-dep', '100.0.0')
})

test('modules without version spec but with a trailing @', async () => {
  const project = prepareEmpty()

  await addDependenciesToPackage({}, ['@pnpm.e2e/dep-of-pkg-with-1-dep@'], await testDefaults())

  await project.has('@pnpm.e2e/dep-of-pkg-with-1-dep')
})

test('aliased modules without version spec but with a trailing @', async () => {
  const project = prepareEmpty()

  await addDependenciesToPackage({}, ['foo@npm:@pnpm.e2e/dep-of-pkg-with-1-dep@'], await testDefaults())

  await project.has('foo')
})

test('installing a package by specifying a specific dist-tag', async () => {
  const project = prepareEmpty()

  await addDistTag({ package: '@pnpm.e2e/dep-of-pkg-with-1-dep', version: '100.1.0', distTag: 'latest' })
  await addDistTag({ package: '@pnpm.e2e/dep-of-pkg-with-1-dep', version: '100.0.0', distTag: 'beta' })

  await addDependenciesToPackage({}, ['@pnpm.e2e/dep-of-pkg-with-1-dep@beta'], await testDefaults())

  await project.storeHas('@pnpm.e2e/dep-of-pkg-with-1-dep', '100.0.0')
})

test('update a package when installing with a dist-tag', async () => {
  const project = prepareEmpty()

  await addDistTag({ package: '@pnpm.e2e/dep-of-pkg-with-1-dep', version: '100.0.0', distTag: 'latest' })
  await addDistTag({ package: '@pnpm.e2e/dep-of-pkg-with-1-dep', version: '100.1.0', distTag: 'beta' })

  const manifest = await addDependenciesToPackage({}, ['@pnpm.e2e/dep-of-pkg-with-1-dep'], await testDefaults({ targetDependenciesField: 'devDependencies' }))

  const reporter = sinon.spy()

  await addDependenciesToPackage(manifest, ['@pnpm.e2e/dep-of-pkg-with-1-dep@beta'], await testDefaults({ targetDependenciesField: 'devDependencies', reporter }))

  expect(reporter.calledWithMatch({
    level: 'debug',
    name: 'pnpm:root',
    removed: {
      dependencyType: 'dev',
      name: '@pnpm.e2e/dep-of-pkg-with-1-dep',
      version: '100.0.0',
    },
  } as RootLog)).toBeTruthy()

  expect(reporter.calledWithMatch({
    added: {
      dependencyType: 'dev',
      name: '@pnpm.e2e/dep-of-pkg-with-1-dep',
      version: '100.1.0',
    },
    level: 'debug',
    name: 'pnpm:root',
  } as RootLog)).toBeTruthy()

  await project.has('@pnpm.e2e/dep-of-pkg-with-1-dep')
  await project.storeHas('@pnpm.e2e/dep-of-pkg-with-1-dep', '100.1.0')

  expect(manifest.devDependencies!['@pnpm.e2e/dep-of-pkg-with-1-dep']).toBe('^100.1.0')
})

test('scoped modules with versions', async () => {
  const project = prepareEmpty()
  await addDependenciesToPackage({}, ['@zkochan/foo@1.0.0'], await testDefaults({ fastUnpack: false }))

  await project.has('@zkochan/foo')
})

test('multiple scoped modules (@rstacruz/...)', async () => {
  const project = prepareEmpty()
  await addDependenciesToPackage({}, ['@rstacruz/tap-spec@*', '@rstacruz/travis-encrypt@*'], await testDefaults({ fastUnpack: false }))

  expect(typeof project.requireModule('@rstacruz/tap-spec')).toBe('function')
  expect(typeof project.requireModule('@rstacruz/travis-encrypt')).toBe('function')
})

test('installing a beta version of a package', async () => {
  prepareEmpty()
  const manifest = await addDependenciesToPackage({}, ['@pnpm.e2e/beta-version'], await testDefaults())

  expect(manifest.dependencies?.['@pnpm.e2e/beta-version']).toBe('1.0.0-beta.0')
})

test('nested scoped modules (test-pnpm-issue219 -> @zkochan/test-pnpm-issue219)', async () => {
  const project = prepareEmpty()
  await addDependenciesToPackage({}, ['@pnpm.e2e/test-pnpm-issue219@1.0.3'], await testDefaults({ fastUnpack: false }))

  const m = project.requireModule('@pnpm.e2e/test-pnpm-issue219')
  expect(m).toBe('test-pnpm-issue219,@zkochan/test-pnpm-issue219')
})

test('idempotency', async () => {
  const project = prepareEmpty()
  const reporter = sinon.spy()
  const opts = await testDefaults({ reporter })

  const manifest = await addDependenciesToPackage({}, ['@pnpm.e2e/pkg-with-1-dep@100.0.0'], opts)

  expect(reporter.calledWithMatch({
    added: {
      dependencyType: 'prod',
      name: '@pnpm.e2e/pkg-with-1-dep',
      version: '100.0.0',
    },
    level: 'debug',
    name: 'pnpm:root',
  } as RootLog)).toBeTruthy()

  reporter.resetHistory()

  await addDependenciesToPackage(manifest, ['@pnpm.e2e/pkg-with-1-dep@100.0.0'], opts)

  expect(reporter.calledWithMatch({
    added: {
      dependencyType: 'prod',
      name: '@pnpm.e2e/pkg-with-1-dep',
      version: '100.0.0',
    },
    level: 'debug',
    name: 'pnpm:root',
  } as RootLog)).toBeFalsy()

  await project.has('@pnpm.e2e/pkg-with-1-dep')
})

test('reporting adding root package', async () => {
  const project = prepareEmpty()
  const manifest = await addDependenciesToPackage({}, ['magic-hook@2.0.0'], await testDefaults())

  await project.storeHas('flatten', '1.0.2')

  const reporter = sinon.spy()

  await addDependenciesToPackage(manifest, ['flatten@1.0.2'], await testDefaults({ reporter }))

  expect(reporter.calledWithMatch({
    added: {
      dependencyType: 'prod',
      name: 'flatten',
      version: '1.0.2',
    },
    level: 'debug',
    name: 'pnpm:root',
  } as RootLog)).toBeTruthy()
})

test('overwriting (magic-hook@2.0.0 and @0.1.0)', async () => {
  const project = prepareEmpty()
  const manifest = await addDependenciesToPackage({}, ['magic-hook@2.0.0'], await testDefaults())

  await project.storeHas('flatten', '1.0.2')

  await addDependenciesToPackage(manifest, ['magic-hook@0.1.0'], await testDefaults())

  // flatten is not removed from store even though it is unreferenced
  // store should be pruned to have this removed
  await project.storeHas('flatten', '1.0.2')

  const m = project.requireModule('magic-hook/package.json')
  expect(m.version).toBe('0.1.0')
})

test('overwriting (is-positive@3.0.0 with is-positive@latest)', async () => {
  const project = prepareEmpty()
  const manifest = await addDependenciesToPackage({}, ['is-positive@3.0.0'], await testDefaults({ save: true }))

  await project.storeHas('is-positive', '3.0.0')

  const updatedManifest = await addDependenciesToPackage(manifest, ['is-positive@latest'], await testDefaults({ save: true }))

  await project.storeHas('is-positive', '3.1.0')
  expect(updatedManifest.dependencies?.['is-positive']).toBe('3.1.0')
})

// Covers https://github.com/pnpm/pnpm/issues/2188
test('keeping existing specs untouched when adding new dependency', async () => {
  prepareEmpty()

  await addDistTag({ package: '@pnpm.e2e/bar', version: '100.1.0', distTag: 'latest' })

  const manifest = await addDependenciesToPackage({ dependencies: { '@pnpm.e2e/bar': '^100.0.0' } }, ['@pnpm.e2e/foo@100.1.0'], await testDefaults())

  expect(manifest.dependencies).toStrictEqual({ '@pnpm.e2e/bar': '^100.0.0', '@pnpm.e2e/foo': '100.1.0' })
})

test('forcing', async () => {
  prepareEmpty()
  const manifest = await addDependenciesToPackage({}, ['magic-hook@2.0.0'], await testDefaults({ fastUnpack: false }))

  const distPath = path.resolve('node_modules', 'magic-hook', 'dist')
  await rimraf(distPath)

  await addDependenciesToPackage(manifest, ['magic-hook@2.0.0'], await testDefaults({ fastUnpack: false, force: true }))

  const distPathExists = await exists(distPath)
  expect(distPathExists).toBeTruthy()
})

test('argumentless forcing', async () => {
  prepareEmpty()
  const manifest = await addDependenciesToPackage({}, ['magic-hook@2.0.0'], await testDefaults({ fastUnpack: false }))

  const distPath = path.resolve('node_modules', 'magic-hook', 'dist')
  await rimraf(distPath)

  await install(manifest, await testDefaults({ fastUnpack: false, force: true }))

  const distPathExists = await exists(distPath)
  expect(distPathExists).toBeTruthy()
})

test('no forcing', async () => {
  prepareEmpty()
  const manifest = await addDependenciesToPackage({}, ['magic-hook@2.0.0'], await testDefaults())

  const distPath = path.resolve('node_modules', 'magic-hook', 'dist')
  await rimraf(distPath)

  await addDependenciesToPackage(manifest, ['magic-hook@2.0.0'], await testDefaults())

  const distPathExists = await exists(distPath)
  expect(distPathExists).toBeFalsy()
})

test('refetch package to store if it has been modified', async () => {
  const project = prepareEmpty()
  const manifest = await addDependenciesToPackage({}, ['magic-hook@2.0.0'], await testDefaults({ fastUnpack: false }))

  const distPathInStore = await project.resolve('magic-hook', '2.0.0', 'dist')
  await rimraf(distPathInStore)
  await rimraf('node_modules')
  const distPath = path.resolve('node_modules', 'magic-hook', 'dist')

  await addDependenciesToPackage(manifest, ['magic-hook@2.0.0'], await testDefaults({ fastUnpack: false }))

  const distPathExists = await exists(distPath)
  expect(distPathExists).toBeTruthy()
})

// TODO: decide what to do with this case
test.skip('relink package to project if the dependency is not linked from store', async () => {
  prepareEmpty()
  const manifest = await addDependenciesToPackage({}, ['magic-hook@2.0.0'], await testDefaults({ save: true, pinnedVersion: 'patch' }))

  const pkgJsonPath = path.resolve('node_modules', 'magic-hook', 'package.json')

  async function getInode () {
    return (await fs.stat(pkgJsonPath)).ino
  }

  const storeInode = await getInode()

  // rewriting package.json, to destroy the link
  const pkgJson = await fs.readFile(pkgJsonPath, 'utf8')
  await rimraf(pkgJsonPath)
  await fs.writeFile(pkgJsonPath, pkgJson, 'utf8')

  expect(storeInode).not.toEqual(await getInode())

  await install(manifest, await testDefaults({ repeatInstallDepth: 0 }))

  expect(storeInode).toEqual(await getInode())
})

test('circular deps', async () => {
  const project = prepareEmpty()
  await addDependenciesToPackage({}, ['@pnpm.e2e/circular-deps-1-of-2'], await testDefaults({ fastUnpack: false }))

  const m = project.requireModule('@pnpm.e2e/circular-deps-1-of-2/mirror')

  expect(m()).toEqual('@pnpm.e2e/circular-deps-1-of-2')

  expect(await exists(path.join('node_modules', '@pnpm.e2e/circular-deps-1-of-2', 'node_modules', '@pnpm.e2e/circular-deps-2-of-2', 'node_modules', '@pnpm.e2e/circular-deps-1-of-2'))).toBeFalsy()
})

test('concurrent circular deps', async () => {
  // es5-ext is an external package from the registry
  // the latest dist-tag is overriden to have a stable test
  await addDistTag({ package: 'es5-ext', version: '0.10.31', distTag: 'latest' })
  await addDistTag({ package: 'es6-iterator', version: '2.0.1', distTag: 'latest' })

  const project = prepareEmpty()
  await addDependenciesToPackage({}, ['es6-iterator@2.0.0'], await testDefaults({ fastUnpack: false }))

  const m = project.requireModule('es6-iterator')

  expect(m).toBeTruthy()
  expect(await exists(path.resolve('node_modules/.pnpm/es6-iterator@2.0.0/node_modules/es5-ext'))).toBeTruthy()
  expect(await exists(path.resolve('node_modules/.pnpm/es6-iterator@2.0.1/node_modules/es5-ext'))).toBeTruthy()
  expect(await exists(path.resolve('node_modules/.pnpm/es5-ext@0.10.31/node_modules/es6-iterator'))).toBeTruthy()
  expect(await exists(path.resolve('node_modules/.pnpm/es5-ext@0.10.31/node_modules/es6-symbol'))).toBeTruthy()
})

test('concurrent installation of the same packages', async () => {
  const project = prepareEmpty()

  // the same version of core-js is required by two different dependencies
  // of babek-core
  await addDependenciesToPackage({}, ['babel-core@6.21.0'], await testDefaults({ fastUnpack: false }))

  const m = project.requireModule('babel-core')

  expect(m).toBeTruthy()
})

test('big with dependencies and circular deps (babel-preset-2015)', async () => {
  const project = prepareEmpty()
  await addDependenciesToPackage({}, ['babel-preset-es2015@6.3.13'], await testDefaults({ fastUnpack: false }))

  const m = project.requireModule('babel-preset-es2015')
  expect(typeof m).toEqual('object')
})

test('bundledDependencies (pkg-with-bundled-dependencies@1.0.0)', async () => {
  const project = prepareEmpty()

  await addDependenciesToPackage({}, ['@pnpm.e2e/pkg-with-bundled-dependencies@1.0.0'], await testDefaults({ fastUnpack: false }))

  await project.isExecutable('@pnpm.e2e/pkg-with-bundled-dependencies/node_modules/.bin/hello-world-js-bin')

  const lockfile = await project.readLockfile()
  expect(
    lockfile.packages['/@pnpm.e2e/pkg-with-bundled-dependencies@1.0.0'].bundledDependencies
  ).toStrictEqual(
    ['@pnpm.e2e/hello-world-js-bin']
  )
})

test('bundleDependencies (pkg-with-bundle-dependencies@1.0.0)', async () => {
  const project = prepareEmpty()

  await addDependenciesToPackage({}, ['@pnpm.e2e/pkg-with-bundle-dependencies@1.0.0'], await testDefaults({ fastUnpack: false }))

  await project.isExecutable('@pnpm.e2e/pkg-with-bundle-dependencies/node_modules/.bin/hello-world-js-bin')

  const lockfile = await project.readLockfile()
  expect(
    lockfile.packages['/@pnpm.e2e/pkg-with-bundle-dependencies@1.0.0'].bundledDependencies
  ).toStrictEqual(
    ['@pnpm.e2e/hello-world-js-bin']
  )
})

test('installing a package with bundleDependencies set to false (pkg-with-bundle-dependencies-false)', async () => {
  const project = prepareEmpty()

  await addDependenciesToPackage({}, ['@pnpm.e2e/pkg-with-bundle-dependencies-false'], await testDefaults({ fastUnpack: false }))

  const lockfile = await project.readLockfile()
  expect(
    typeof lockfile.packages['/@pnpm.e2e/pkg-with-bundle-dependencies-false@1.0.0'].bundledDependencies
  ).toEqual('undefined')
})

test('compiled modules (ursa@0.9.1)', async () => {
  // TODO: fix this for Node.js v7
  if (!isCI || IS_WINDOWS || semver.satisfies(process.version, '>=7.0.0')) {
    console.log('runs only on CI')
    return
  }

  const project = prepareEmpty()
  await addDependenciesToPackage({}, ['ursa@0.9.1'], await testDefaults())

  const m = project.requireModule('ursa')
  expect(typeof m).toEqual('object')
})

test('bin specified in the directories property linked to .bin folder', async () => {
  const project = prepareEmpty()

  await addDependenciesToPackage({}, ['@pnpm.e2e/pkg-with-directories-bin'], await testDefaults({ fastUnpack: false }))

  await project.isExecutable('.bin/pkg-with-directories-bin')
})

test('bin specified in the directories property symlinked to .bin folder when prefer-symlinked-executables is true on POSIX', async () => {
  const project = prepareEmpty()

  const opts = await testDefaults({ fastUnpack: false, preferSymlinkedExecutables: true })
  await addDependenciesToPackage({}, ['@pnpm.e2e/pkg-with-directories-bin'], opts)

  await project.isExecutable('.bin/pkg-with-directories-bin')

  if (!isWindows()) {
    const link = await fs.readlink('node_modules/.bin/pkg-with-directories-bin')
    expect(link).toBeTruthy()
  }
})

testOnNonWindows('building native addons', async () => {
  const project = prepareEmpty()

  await addDependenciesToPackage({}, ['diskusage@1.1.3'], await testDefaults({ fastUnpack: false }))

  expect(await exists('node_modules/diskusage/build')).toBeTruthy()

  const lockfile = await project.readLockfile()
  expect(lockfile.packages).toHaveProperty(['/diskusage@1.1.3', 'requiresBuild'], true)
})

test('should update subdep on second install', async () => {
  const project = prepareEmpty()

  await addDistTag({ package: '@pnpm.e2e/dep-of-pkg-with-1-dep', version: '100.0.0', distTag: 'latest' })

  const manifest = await addDependenciesToPackage({}, ['@pnpm.e2e/pkg-with-1-dep'], await testDefaults({ save: true }))

  await project.storeHas('@pnpm.e2e/dep-of-pkg-with-1-dep', '100.0.0')

  let lockfile = await project.readLockfile()

  expect(lockfile.packages).toHaveProperty(['/@pnpm.e2e/dep-of-pkg-with-1-dep@100.0.0'])

  await addDistTag({ package: '@pnpm.e2e/dep-of-pkg-with-1-dep', version: '100.1.0', distTag: 'latest' })

  const reporter = sinon.spy()

  await install(manifest, await testDefaults({ depth: 1, update: true, reporter }))

  expect(reporter.calledWithMatch({
    added: 1,
    level: 'debug',
    name: 'pnpm:stats',
    prefix: process.cwd(),
  } as StatsLog)).toBeTruthy()

  await project.storeHas('@pnpm.e2e/dep-of-pkg-with-1-dep', '100.1.0')

  lockfile = await project.readLockfile()

  expect(lockfile.packages).not.toHaveProperty(['/@pnpm.e2e/dep-of-pkg-with-1-dep@100.0.0'])
  expect(lockfile.packages).toHaveProperty(['/@pnpm.e2e/dep-of-pkg-with-1-dep@100.1.0'])

  expect(deepRequireCwd(['@pnpm.e2e/pkg-with-1-dep', '@pnpm.e2e/dep-of-pkg-with-1-dep', './package.json']).version).toEqual('100.1.0')
})

test('should not update subdep when depth is smaller than depth of package', async () => {
  const project = prepareEmpty()

  await addDistTag({ package: '@pnpm.e2e/dep-of-pkg-with-1-dep', version: '100.0.0', distTag: 'latest' })

  const manifest = await addDependenciesToPackage({}, ['@pnpm.e2e/pkg-with-1-dep'], await testDefaults({ save: true }))

  await project.storeHas('@pnpm.e2e/dep-of-pkg-with-1-dep', '100.0.0')

  let lockfile = await project.readLockfile()

  expect(lockfile.packages).toHaveProperty(['/@pnpm.e2e/dep-of-pkg-with-1-dep@100.0.0'])

  await addDistTag({ package: '@pnpm.e2e/dep-of-pkg-with-1-dep', version: '100.1.0', distTag: 'latest' })

  await install(manifest, await testDefaults({ depth: 0, update: true }))

  await project.storeHas('@pnpm.e2e/dep-of-pkg-with-1-dep', '100.0.0')

  lockfile = await project.readLockfile()

  expect(lockfile.packages).toHaveProperty(['/@pnpm.e2e/dep-of-pkg-with-1-dep@100.0.0'])
  expect(lockfile.packages).not.toHaveProperty(['/@pnpm.e2e/dep-of-pkg-with-1-dep@100.1.0'])

  expect(deepRequireCwd(['@pnpm.e2e/pkg-with-1-dep', '@pnpm.e2e/dep-of-pkg-with-1-dep', './package.json']).version).toEqual('100.0.0')
})

test('should install dependency in second project', async () => {
  const project1 = prepareEmpty()

  await addDependenciesToPackage({}, ['@pnpm.e2e/pkg-with-1-dep'], await testDefaults({ fastUnpack: false, save: true, store: '../store' }))
  expect(project1.requireModule('@pnpm.e2e/pkg-with-1-dep')().name).toEqual('@pnpm.e2e/dep-of-pkg-with-1-dep')

  const project2 = prepareEmpty()

  await addDependenciesToPackage({}, ['@pnpm.e2e/pkg-with-1-dep'], await testDefaults({ fastUnpack: false, save: true, store: '../store' }))

  expect(project2.requireModule('@pnpm.e2e/pkg-with-1-dep')().name).toEqual('@pnpm.e2e/dep-of-pkg-with-1-dep')
})

test('should throw error when trying to install using a different store then the previous one', async () => {
  prepareEmpty()

  const manifest = await addDependenciesToPackage({}, ['is-positive'], await testDefaults({ storeDir: 'node_modules/.store1' }))

  await expect(
    addDependenciesToPackage(manifest, ['is-negative'], await testDefaults({ storeDir: 'node_modules/.store2' }))
  ).rejects.toThrow(new UnexpectedStoreError({
    expectedStorePath: '',
    actualStorePath: '',
    modulesDir: '',
  }))
})

test('ignores drive case in store path', async () => {
  if (!isWindows()) return

  prepareEmpty()

  // paths are case-insensitive on windows, so we will test with an upper and lower-case store
  const storePathUpper: string = path.resolve('node_modules/.store1').toUpperCase()
  const storePathLower: string = storePathUpper.toLowerCase()

  const manifest = await addDependenciesToPackage(
    {},
    ['rimraf@2.5.1'],
    await testDefaults({ storeDir: storePathUpper }, null, null, { ignoreFile: () => {} }) // eslint-disable-line:no-empty
  )
  await addDependenciesToPackage(manifest, ['is-negative'], await testDefaults({ storeDir: storePathLower }))
})

test('should not throw error if using a different store after all the packages were uninstalled', async () => {
  // TODO: implement
})

test('should throw error when trying to install using a different virtual store directory then the previous one', async () => {
  prepareEmpty()

  const manifest = await addDependenciesToPackage({}, ['is-positive'], await testDefaults({ virtualStoreDir: 'pkgs' }))

  await expect(
    addDependenciesToPackage(manifest, ['is-negative'], await testDefaults({ virtualStoreDir: 'pnpm' }))
  ).rejects.toThrow(new UnexpectedVirtualStoreDirError({
    actual: '',
    expected: '',
    modulesDir: '',
  }))
})

test('lockfile locks npm dependencies', async () => {
  const project = prepareEmpty()
  const reporter = sinon.spy()

  await addDistTag({ package: '@pnpm.e2e/pkg-with-1-dep', version: '100.0.0', distTag: 'latest' })
  await addDistTag({ package: '@pnpm.e2e/dep-of-pkg-with-1-dep', version: '100.0.0', distTag: 'latest' })
  await addDistTag({ package: '@pnpm.e2e/pkg-with-1-dep', version: '100.0.0', distTag: 'latest' })

  const manifest = await addDependenciesToPackage({}, ['@pnpm.e2e/pkg-with-1-dep'], await testDefaults({ save: true, reporter }))

  expect(reporter.calledWithMatch({
    level: 'debug',
    name: 'pnpm:progress',
    packageId: `localhost+${REGISTRY_MOCK_PORT}/@pnpm.e2e/pkg-with-1-dep/100.0.0`,
    requester: process.cwd(),
    status: 'resolved',
  } as ProgressLog)).toBeTruthy()
  expect(reporter.calledWithMatch({
    level: 'debug',
    packageId: `localhost+${REGISTRY_MOCK_PORT}/@pnpm.e2e/pkg-with-1-dep/100.0.0`,
    requester: process.cwd(),
    status: 'fetched',
  } as ProgressLog)).toBeTruthy()

  await project.storeHas('@pnpm.e2e/dep-of-pkg-with-1-dep', '100.0.0')

  await addDistTag({ package: '@pnpm.e2e/dep-of-pkg-with-1-dep', version: '100.1.0', distTag: 'latest' })

  await rimraf('node_modules')

  reporter.resetHistory()
  await install(manifest, await testDefaults({ reporter }))

  expect(reporter.calledWithMatch({
    level: 'debug',
    packageId: `localhost+${REGISTRY_MOCK_PORT}/@pnpm.e2e/pkg-with-1-dep/100.0.0`,
    requester: process.cwd(),
    status: 'resolved',
  } as ProgressLog)).toBeTruthy()
  expect(reporter.calledWithMatch({
    level: 'debug',
    packageId: `localhost+${REGISTRY_MOCK_PORT}/@pnpm.e2e/pkg-with-1-dep/100.0.0`,
    requester: process.cwd(),
    status: 'found_in_store',
  } as ProgressLog)).toBeTruthy()

  const m = project.requireModule('.pnpm/@pnpm.e2e+pkg-with-1-dep@100.0.0/node_modules/@pnpm.e2e/dep-of-pkg-with-1-dep/package.json')

  expect(m.version).toEqual('100.0.0')
})

test('self-require should work', async () => {
  const project = prepareEmpty()

  await addDependenciesToPackage({}, ['@pnpm.e2e/uses-pkg-with-self-usage'], await testDefaults({ fastUnpack: false }))

  expect(project.requireModule('@pnpm.e2e/uses-pkg-with-self-usage')).toBeTruthy()
})

test('install on project with lockfile and no node_modules', async () => {
  const project = prepareEmpty()

  const manifest = await addDependenciesToPackage({}, ['is-negative'], await testDefaults())

  await rimraf('node_modules')

  await addDependenciesToPackage(manifest, ['is-positive'], await testDefaults())

  await project.has('is-positive') // installed new dependency

  // We have to install all other direct dependencies in case they resolve some peers
  await project.has('is-negative')
})

test('install a dependency with * range', async () => {
  const project = prepareEmpty()
  const reporter = sinon.spy()

  await install({
    dependencies: {
      '@pnpm.e2e/has-beta-only': '*',
    },
  }, await testDefaults({ reporter }))

  await project.has('@pnpm.e2e/has-beta-only')

  expect(reporter.calledWithMatch({
    level: 'debug',
    name: 'pnpm:package-manifest',
    updated: {
      dependencies: {
        '@pnpm.e2e/has-beta-only': '*',
      },
    } as ProjectManifest,
  } as PackageManifestLog)).toBeTruthy()
})

test('should throw error when trying to install a package without name', async () => {
  prepareEmpty()
  await expect(
    addDependenciesToPackage({}, [`file:${f.find('missing-pkg-name.tgz')}`], await testDefaults())
  ).rejects.toThrow(/^Can't install .*: Missing package name$/)
})

// Covers https://github.com/pnpm/pnpm/issues/1193
test('rewrites node_modules created by npm', async () => {
  const project = prepare()

  await execa('npm', ['install', 'rimraf@2.5.1', '@types/node', '--save'])

  const manifest = await install({}, await testDefaults())

  const m = project.requireModule('rimraf')
  expect(typeof m).toEqual('function')
  await project.isExecutable('.bin/rimraf')

  await execa('npm', ['install', '-f', 'rimraf@2.5.1', '@types/node', '--save'])

  await install(manifest, await testDefaults())
})

// Covers https://github.com/pnpm/pnpm/issues/1685
// also, there's a better version of this test (with the same name) in the pnpm package
// TODO: move this test to @pnpm/package-store
test("don't fail on case insensitive filesystems when package has 2 files with same name", async () => {
  const project = prepareEmpty()
  const reporter = sinon.spy()

  const opts = await testDefaults({ reporter })
  await addDependenciesToPackage({}, ['@pnpm.e2e/with-same-file-in-different-cases'], opts)

  await project.has('@pnpm.e2e/with-same-file-in-different-cases')
})

// Covers https://github.com/pnpm/pnpm/issues/1134
test('reinstalls missing packages to node_modules', async () => {
  const project = prepareEmpty()
  const reporter = sinon.spy()
  const depLocation = path.resolve('node_modules/.pnpm/is-positive@1.0.0/node_modules/is-positive')
  const missingDepLog = {
    level: 'debug',
    missing: depLocation,
    name: 'pnpm:_broken_node_modules',
  }

  const opts = await testDefaults({ fastUnpack: false, reporter })
  const manifest = await addDependenciesToPackage({}, ['is-positive@1.0.0'], opts)

  expect(reporter.calledWithMatch(missingDepLog)).toBeFalsy()

  await rimraf('pnpm-lock.yaml')
  await rimraf('node_modules/is-positive')
  await rimraf(depLocation)

  await project.hasNot('is-positive')

  reporter.resetHistory()

  await install(manifest, opts)

  expect(reporter.calledWithMatch(missingDepLog)).toBeTruthy()
  await project.has('is-positive')
})

// Covers https://github.com/pnpm/pnpm/issues/1134
test('reinstalls missing packages to node_modules during headless install', async () => {
  const project = prepareEmpty()
  const reporter = sinon.spy()
  const depLocation = path.resolve('node_modules/.pnpm/is-positive@1.0.0/node_modules/is-positive')
  const missingDepLog = {
    level: 'debug',
    missing: depLocation,
    name: 'pnpm:_broken_node_modules',
  }

  const opts = await testDefaults({ fastUnpack: false, reporter })
  const manifest = await addDependenciesToPackage({}, ['is-positive@1.0.0'], opts)

  expect(reporter.calledWithMatch(missingDepLog)).toBeFalsy()

  await rimraf('node_modules/is-positive')
  await rimraf(depLocation)

  await project.hasNot('is-positive')

  reporter.resetHistory()

  await install(manifest, opts)

  expect(reporter.calledWithMatch(missingDepLog)).toBeTruthy()
  await project.has('is-positive')
})

test('do not update deps when lockfile is present', async () => {
  await addDistTag({ package: '@pnpm.e2e/peer-a', version: '1.0.0', distTag: 'latest' })
  const project = prepareEmpty()

  const manifest = await addDependenciesToPackage({}, ['@pnpm.e2e/peer-a'], await testDefaults({ lockfileOnly: true }))

  const initialLockfile = await project.readLockfile()

  await addDistTag({ package: '@pnpm.e2e/peer-a', version: '1.0.1', distTag: 'latest' })

  await mutateModulesInSingleProject({
    manifest,
    mutation: 'install',
    rootDir: process.cwd(),
  }, await testDefaults({ preferFrozenLockfile: false }))

  const latestLockfile = await project.readLockfile()

  expect(initialLockfile).toStrictEqual(latestLockfile)
})

test('all the subdeps of dependencies are linked when a node_modules is partially up to date', async () => {
  prepareEmpty()

  await mutateModulesInSingleProject({
    manifest: {
      dependencies: {
        '@pnpm.e2e/foobarqar': '1.0.0',
      },
    },
    mutation: 'install',
    rootDir: process.cwd(),
  }, await testDefaults())

  await writeYamlFile(path.resolve('pnpm-lock.yaml'), {
    dependencies: {
      '@pnpm.e2e/foobarqar': {
        specifier: '1.0.1',
        version: '1.0.1',
      },
    },
    lockfileVersion: LOCKFILE_VERSION,
    packages: {
      '/@pnpm.e2e/bar@100.0.0': {
        dev: false,
        resolution: {
          integrity: getIntegrity('@pnpm.e2e/bar', '100.0.0'),
        },
      },
      '/@pnpm.e2e/foo@100.1.0': {
        dev: false,
        resolution: {
          integrity: getIntegrity('@pnpm.e2e/foo', '100.1.0'),
        },
      },
      '/@pnpm.e2e/foobarqar@1.0.1': {
        dependencies: {
          '@pnpm.e2e/bar': '100.0.0',
          '@pnpm.e2e/foo': '100.1.0',
          'is-positive': '3.1.0',
        },
        dev: false,
        resolution: {
          integrity: getIntegrity('@pnpm.e2e/foobarqar', '1.0.1'),
        },
      },
      '/is-positive@3.1.0': {
        dev: false,
        engines: {
          node: '>=0.10.0',
        },
        resolution: {
          integrity: 'sha512-8ND1j3y9/HP94TOvGzr69/FgbkX2ruOldhLEsTWwcJVfo4oRjwemJmJxt7RJkKYH8tz7vYBP9JcKQY8CLuJ90Q==',
        },
      },
    },
  }, { lineWidth: 1000 })

  await mutateModulesInSingleProject({
    manifest: {
      dependencies: {
        '@pnpm.e2e/foobarqar': '1.0.1',
      },
    },
    mutation: 'install',
    rootDir: process.cwd(),
  }, await testDefaults({ preferFrozenLockfile: false }))

  expect(
    [...await fs.readdir(path.resolve('node_modules/.pnpm/@pnpm.e2e+foobarqar@1.0.1/node_modules/@pnpm.e2e'))].sort()
  ).toStrictEqual(
    [
      'bar',
      'foo',
      'foobarqar',
      'qar',
    ].sort()
  )
})

test('subdep symlinks are updated if the lockfile has new subdep versions specified', async () => {
  await addDistTag({ package: '@pnpm.e2e/dep-of-pkg-with-1-dep', version: '100.0.0', distTag: 'latest' })
  await addDistTag({ package: '@pnpm.e2e/pkg-with-1-dep', version: '100.0.0', distTag: 'latest' })
  const project = prepareEmpty()

  await mutateModulesInSingleProject({
    manifest: {
      dependencies: {
        '@pnpm.e2e/parent-of-pkg-with-1-dep': '1.0.0',
      },
    },
    mutation: 'install',
    rootDir: process.cwd(),
  }, await testDefaults())

  const lockfile = await project.readLockfile()

  expect(
    Object.keys(lockfile.packages)
  ).toStrictEqual(
    [
      '/@pnpm.e2e/dep-of-pkg-with-1-dep@100.0.0',
      '/@pnpm.e2e/parent-of-pkg-with-1-dep@1.0.0',
      '/@pnpm.e2e/pkg-with-1-dep@100.0.0',
    ]
  )

  await writeYamlFile(path.resolve('pnpm-lock.yaml'), {
    dependencies: {
      '@pnpm.e2e/parent-of-pkg-with-1-dep': {
        specifier: '1.0.0',
        version: '1.0.0',
      },
    },
    lockfileVersion: LOCKFILE_VERSION,
    packages: {
      '/@pnpm.e2e/dep-of-pkg-with-1-dep@100.1.0': {
        dev: false,
        resolution: {
          integrity: getIntegrity('@pnpm.e2e/dep-of-pkg-with-1-dep', '100.1.0'),
        },
      },
      '/@pnpm.e2e/parent-of-pkg-with-1-dep@1.0.0': {
        dependencies: {
          '@pnpm.e2e/pkg-with-1-dep': '100.0.0',
        },
        dev: false,
        resolution: {
          integrity: getIntegrity('@pnpm.e2e/parent-of-pkg-with-1-dep', '1.0.0'),
        },
      },
      '/@pnpm.e2e/pkg-with-1-dep@100.0.0': {
        dependencies: {
          '@pnpm.e2e/dep-of-pkg-with-1-dep': '100.1.0',
        },
        dev: false,
        resolution: {
          integrity: getIntegrity('@pnpm.e2e/pkg-with-1-dep', '100.0.0'),
        },
      },
    },
  }, { lineWidth: 1000 })

  await mutateModulesInSingleProject({
    manifest: {
      dependencies: {
        '@pnpm.e2e/parent-of-pkg-with-1-dep': '1.0.0',
      },
    },
    mutation: 'install',
    rootDir: process.cwd(),
  }, await testDefaults({ preferFrozenLockfile: false }))

  expect(await exists(path.resolve('node_modules/.pnpm/@pnpm.e2e+pkg-with-1-dep@100.0.0/node_modules/@pnpm.e2e/dep-of-pkg-with-1-dep/package.json'))).toBeTruthy()
})

test('fail if none of the available resolvers support a version spec', async () => {
  prepareEmpty()

  let err!: PnpmError
  try {
    await mutateModulesInSingleProject({
      manifest: {
        dependencies: {
          '@types/plotly.js': '1.44.29',
        },
      },
      mutation: 'install',
      rootDir: process.cwd(),
    }, await testDefaults())
    throw new Error('should have failed')
  } catch (_err: any) { // eslint-disable-line
    err = _err
  }
  expect(err.code).toBe('ERR_PNPM_SPEC_NOT_SUPPORTED_BY_ANY_RESOLVER')
  expect(err.prefix).toBe(process.cwd())
  expect(err.pkgsStack).toStrictEqual(
    [
      {
        id: `localhost+${REGISTRY_MOCK_PORT}/@types/plotly.js/1.44.29`,
        name: '@types/plotly.js',
        version: '1.44.29',
      },
    ]
  )
})

test('globally installed package which don\'t have bins should log warning message', async () => {
  prepareEmpty()
  const reporter = sinon.spy()

  const opts = await testDefaults({ global: true, reporter })

  await mutateModulesInSingleProject({
    manifest: {
      dependencies: {
        'is-positive': '1.0.0',
      },
    },
    mutation: 'install',
    rootDir: process.cwd(),
  }, opts)

  expect(reporter.calledWithMatch({
    message: 'is-positive has no binaries',
    prefix: process.cwd(),
  })).toBeTruthy()
})

// Covers issue: https://github.com/pnpm/pnpm/issues/2629
test('installing a package that has a manifest with byte order mark (BOM)', async () => {
  const project = prepareEmpty()

  await install({
    dependencies: {
      paralleljs: '0.2.1',
    },
  }, await testDefaults())

  await project.has('paralleljs')
})

test('ignore files in node_modules', async () => {
  const project = prepareEmpty()
  const reporter = sinon.spy()

  await fs.mkdir('node_modules')
  await fs.writeFile('node_modules/foo', 'x', 'utf8')

  await addDependenciesToPackage(
    {
      name: 'project',
      version: '0.0.0',
    },
    ['lodash@4.0.0'],
    await testDefaults({ fastUnpack: false, reporter })
  )

  const m = project.requireModule('lodash')
  expect(typeof m).toEqual('function')
  expect(typeof m.clone).toEqual('function')
  expect(await fs.readFile('node_modules/foo', 'utf8')).toEqual('x')
})

// Covers https://github.com/pnpm/pnpm/issues/2339
test('memory consumption is under control on huge package with many peer dependencies. Sample 1', async () => {
  prepareEmpty()

  await addDependenciesToPackage(
    {
      name: 'project',
      version: '0.0.0',
    },
    ['@teambit/bit@0.0.30'],
    await testDefaults({ fastUnpack: true, lockfileOnly: true, strictPeerDependencies: false })
  )

  expect(await exists('pnpm-lock.yaml')).toBeTruthy()
})

// Covers https://github.com/pnpm/pnpm/issues/2339
test('memory consumption is under control on huge package with many peer dependencies. Sample 2', async () => {
  prepareEmpty()

  await addDependenciesToPackage(
    {
      name: 'project',
      version: '0.0.0',
    },
    ['@teambit/react@0.0.30'],
    await testDefaults({ fastUnpack: true, lockfileOnly: true, strictPeerDependencies: false })
  )

  expect(await exists('pnpm-lock.yaml')).toBeTruthy()
})

test('installing with no symlinks with PnP', async () => {
  const project = prepareEmpty()

  await addDependenciesToPackage(
    {
      name: 'project',
      version: '0.0.0',
    },
    ['rimraf@2.7.1'],
    await testDefaults({
      enablePnp: true,
      fastUnpack: false,
      symlink: false,
    })
  )

  expect([...await fs.readdir(path.resolve('node_modules'))]).toStrictEqual(['.bin', '.modules.yaml', '.pnpm'])
  expect([...await fs.readdir(path.resolve('node_modules/.pnpm/rimraf@2.7.1/node_modules'))]).toStrictEqual(['rimraf'])

  expect(await project.readCurrentLockfile()).toBeTruthy()
  expect(await project.readModulesManifest()).toBeTruthy()
  expect(await exists(path.resolve('.pnp.cjs'))).toBeTruthy()
})

test('installing with no modules directory', async () => {
  const project = prepareEmpty()

  await addDependenciesToPackage(
    {
      name: 'project',
      version: '0.0.0',
    },
    ['rimraf@2.7.1'],
    await testDefaults({
      enableModulesDir: false,
      fastUnpack: false,
    })
  )

  expect(await project.readLockfile()).toBeTruthy()
  expect(await exists(path.resolve('node_modules'))).toBeFalsy()
})

test('installing dependencies with the same name in different case', async () => {
  preparePackages([
    {
      location: 'project-1',
      package: { name: 'project-1' },
    },
  ])

  await mutateModulesInSingleProject({
    mutation: 'install',
    manifest: {
      dependencies: {
        File: 'https://registry.npmjs.org/File/-/File-0.10.2.tgz',
        file: 'https://registry.npmjs.org/file/-/file-0.2.2.tgz',
      },
    },
    rootDir: path.resolve('project-1'),
  }, await testDefaults({ fastUnpack: false }))

  // if it did not fail, it is fine
})

test('two dependencies have the same version and name. The only difference is the casing in the name', async () => {
  prepareEmpty()

  await mutateModulesInSingleProject({
    mutation: 'install',
    manifest: {
      dependencies: {
        a: 'npm:JSONStream@1.0.3',
        b: 'npm:jsonstream@1.0.3',
      },
    },
    rootDir: process.cwd(),
  }, await testDefaults({
    fastUnpack: false,
    registries: {
      default: 'https://registry.npmjs.org/',
    },
  }))

  expect((await fs.readdir(path.resolve('node_modules/.pnpm'))).length).toBe(5)
})

test('installing a package with broken bin', async () => {
  const project = prepareEmpty()

  await addDependenciesToPackage({}, ['@pnpm.e2e/broken-bin@1.0.0'], await testDefaults({ fastUnpack: false }))

  await project.has('@pnpm.e2e/broken-bin')
})

test('a package should be able to be a dependency of itself', async () => {
  const project = prepareEmpty()

  const manifest = await addDependenciesToPackage({}, ['@paul-soporan/test-package-self-require-trap@2.0.0'], await testDefaults())

  const subpkg = '.pnpm/@paul-soporan+test-package-self-require-trap@2.0.0/node_modules/@paul-soporan/test-package-self-require-trap/node_modules/@paul-soporan/test-package-self-require-trap/package.json'
  {
    const pkg = project.requireModule(subpkg)
    expect(pkg.version).toBe('1.0.0')
  }

  await rimraf('node_modules')
  await install(manifest, await testDefaults({ frozenLockfile: true }))

  {
    const pkg = project.requireModule(subpkg)
    expect(pkg.version).toBe('1.0.0')
  }
})<|MERGE_RESOLUTION|>--- conflicted
+++ resolved
@@ -1,10 +1,6 @@
 import * as path from 'path'
 import { promises as fs } from 'fs'
-<<<<<<< HEAD
 import { prepare, prepareEmpty, preparePackages } from '@pnpm/prepare'
-=======
-import { prepareEmpty, prepare, preparePackages } from '@pnpm/prepare'
->>>>>>> 890b4978
 import { PnpmError } from '@pnpm/error'
 import {
   PackageManifestLog,
