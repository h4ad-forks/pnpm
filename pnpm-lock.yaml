--- conflicted
+++ resolved
@@ -16,14 +16,10 @@
       publish-packed: 3.0.1
       rimraf: 3.0.2
       tape: 4.13.2
-      ts-node: 8.8.2_typescript@3.8.3
+      ts-node: 8.9.1_typescript@3.8.3
       tslint: 6.1.2_typescript@3.8.3
       typescript: 3.8.3
-<<<<<<< HEAD
-      verdaccio: 4.6.1
-=======
       verdaccio: 4.6.2
->>>>>>> 6a4f575f
     specifiers:
       '@changesets/cli': ^2.6.5
       '@pnpm/registry-mock': ^2.0.1
@@ -40,10 +36,10 @@
       publish-packed: ^3.0.1
       rimraf: ^3.0.2
       tape: ^4.13.2
-      ts-node: ^8.8.2
+      ts-node: ^8.9.1
       tslint: ^6.1.2
       typescript: ^3.8.3
-      verdaccio: ^4.6.1
+      verdaccio: ^4.6.2
   packages/audit:
     dependencies:
       '@pnpm/error': 'link:../error'
@@ -639,11 +635,7 @@
       write-json-file: 4.3.0
     specifiers:
       '@pnpm/assert-project': 'workspace:*'
-<<<<<<< HEAD
-      '@pnpm/build-modules': 'workspace:4.1.14-alpha.1'
-=======
-      '@pnpm/build-modules': 'workspace:4.1.14'
->>>>>>> 6a4f575f
+      '@pnpm/build-modules': 'workspace:4.1.15-alpha.1'
       '@pnpm/constants': 'workspace:3.0.0'
       '@pnpm/core-loggers': 'workspace:4.0.1'
       '@pnpm/default-fetcher': 'workspace:*'
@@ -1464,11 +1456,7 @@
       load-json-file: 6.2.0
       ncp: 2.0.0
       render-help: 1.0.0
-<<<<<<< HEAD
       supi: 'workspace:0.39.0-alpha.2'
-=======
-      supi: 'workspace:0.38.30'
->>>>>>> 6a4f575f
       tempy: 0.5.0
   packages/plugin-commands-installation:
     dependencies:
@@ -1550,11 +1538,7 @@
       '@pnpm/package-store': 'workspace:9.0.0-alpha.1'
       '@pnpm/parse-wanted-dependency': 'workspace:1.0.0'
       '@pnpm/plugin-commands-installation': 'link:'
-<<<<<<< HEAD
       '@pnpm/plugin-commands-rebuild': 'workspace:1.0.11-alpha.1'
-=======
-      '@pnpm/plugin-commands-rebuild': 'workspace:1.0.11'
->>>>>>> 6a4f575f
       '@pnpm/pnpmfile': 'workspace:0.1.8'
       '@pnpm/prepare': 'workspace:0.0.1'
       '@pnpm/resolver-base': 'workspace:7.0.0'
@@ -1589,11 +1573,7 @@
       read-yaml-file: 2.0.0
       render-help: 1.0.0
       sinon: 9.0.2
-<<<<<<< HEAD
       supi: 'workspace:0.39.0-alpha.2'
-=======
-      supi: 'workspace:0.38.30'
->>>>>>> 6a4f575f
       table: 5.4.6
       version-selector-type: 2.0.1
       write-json-file: 4.2.1
@@ -2186,27 +2166,15 @@
       '@pnpm/modules-yaml': 'workspace:*'
       '@pnpm/parse-cli-args': 'workspace:1.0.0'
       '@pnpm/plugin-commands-audit': 'workspace:1.0.8'
-<<<<<<< HEAD
-      '@pnpm/plugin-commands-import': 'workspace:1.0.11-alpha.2'
+      '@pnpm/plugin-commands-import': 'workspace:1.0.12-alpha.2'
       '@pnpm/plugin-commands-installation': 'workspace:2.0.0-alpha.2'
       '@pnpm/plugin-commands-listing': 'workspace:1.0.9'
       '@pnpm/plugin-commands-outdated': 'workspace:1.0.9'
       '@pnpm/plugin-commands-publishing': 'workspace:2.0.0-alpha.0'
       '@pnpm/plugin-commands-rebuild': 'workspace:1.0.11-alpha.1'
-      '@pnpm/plugin-commands-script-runners': 'workspace:1.0.8'
+      '@pnpm/plugin-commands-script-runners': 'workspace:1.1.0'
       '@pnpm/plugin-commands-server': 'workspace:1.0.11-alpha.1'
       '@pnpm/plugin-commands-store': 'workspace:2.0.0-alpha.1'
-=======
-      '@pnpm/plugin-commands-import': 'workspace:1.0.11'
-      '@pnpm/plugin-commands-installation': 'workspace:1.2.4'
-      '@pnpm/plugin-commands-listing': 'workspace:1.0.9'
-      '@pnpm/plugin-commands-outdated': 'workspace:1.0.9'
-      '@pnpm/plugin-commands-publishing': 'workspace:1.0.12'
-      '@pnpm/plugin-commands-rebuild': 'workspace:1.0.11'
-      '@pnpm/plugin-commands-script-runners': 'workspace:1.1.0'
-      '@pnpm/plugin-commands-server': 'workspace:1.0.10'
-      '@pnpm/plugin-commands-store': 'workspace:1.0.10'
->>>>>>> 6a4f575f
       '@pnpm/prepare': 'workspace:*'
       '@pnpm/read-package-json': 'workspace:*'
       '@pnpm/read-project-manifest': 'workspace:*'
@@ -2659,11 +2627,7 @@
     specifiers:
       '@pnpm/assert-project': 'workspace:*'
       '@pnpm/assert-store': 'workspace:*'
-<<<<<<< HEAD
-      '@pnpm/build-modules': 'workspace:4.1.14-alpha.1'
-=======
-      '@pnpm/build-modules': 'workspace:4.1.14'
->>>>>>> 6a4f575f
+      '@pnpm/build-modules': 'workspace:4.1.15-alpha.1'
       '@pnpm/check-package': 3.0.1
       '@pnpm/constants': 'workspace:3.0.0'
       '@pnpm/core-loggers': 'workspace:4.0.1'
@@ -2673,11 +2637,7 @@
       '@pnpm/filter-lockfile': 'workspace:3.2.2'
       '@pnpm/fs-locker': 3.0.1
       '@pnpm/get-context': 'workspace:1.2.1'
-<<<<<<< HEAD
       '@pnpm/headless': 'workspace:13.0.0-alpha.1'
-=======
-      '@pnpm/headless': 'workspace:12.2.2'
->>>>>>> 6a4f575f
       '@pnpm/hoist': 'workspace:2.2.3'
       '@pnpm/lifecycle': 'workspace:8.2.0'
       '@pnpm/link-bins': 'workspace:5.3.2'
@@ -3465,11 +3425,7 @@
       read-yaml-file: 2.0.0
       rimraf: 3.0.2
       tempy: 0.5.0
-<<<<<<< HEAD
-      verdaccio: 4.6.1
-=======
       verdaccio: 4.6.2
->>>>>>> 6a4f575f
       write-yaml-file: 4.1.0
     dev: true
     engines:
@@ -5665,11 +5621,7 @@
     dev: true
     resolution:
       integrity: sha512-SaFMvRWzobY9z0Nxg+q5pXvU2JY7p++icb1Bb/ZwGSLv058cLabhGg3YNpLPI2KALtZnoe/oNBCfWX9xgTkcaA==
-<<<<<<< HEAD
-  /csv-stringify/5.4.3:
-=======
   /csv-stringify/5.5.0:
->>>>>>> 6a4f575f
     dev: true
     resolution:
       integrity: sha512-G05575DSO/9vFzQxZN+Srh30cNyHk0SM0ePyiTChMD5WVt7GMTVPBQf4rtgMF6mqhNCJUPw4pN8LDe8MF9EYOA==
@@ -5677,11 +5629,7 @@
     dependencies:
       csv-generate: 3.2.4
       csv-parse: 4.9.0
-<<<<<<< HEAD
-      csv-stringify: 5.4.3
-=======
       csv-stringify: 5.5.0
->>>>>>> 6a4f575f
       stream-transform: 2.0.1
     dev: true
     engines:
@@ -11832,7 +11780,7 @@
       node: '>=0.10.0'
     resolution:
       integrity: sha1-n5up2e+odkw4dpi8v+sshI8RrbM=
-  /ts-node/8.8.2_typescript@3.8.3:
+  /ts-node/8.9.1_typescript@3.8.3:
     dependencies:
       arg: 4.1.3
       diff: 4.0.2
@@ -11847,7 +11795,7 @@
     peerDependencies:
       typescript: '>=2.7'
     resolution:
-      integrity: sha512-duVj6BpSpUpD/oM4MfhO98ozgkp3Gt9qIp3jGxwU2DFvl/3IRaEAvbLa8G60uS7C77457e/m5TMowjedeRxI1Q==
+      integrity: sha512-yrq6ODsxEFTLz0R3BX2myf0WBCSQh9A+py8PBo1dCzWIOcvisbyH6akNKqDHMgXePF2kir5mm5JXJTH3OUJYOQ==
   /ts-toolbelt/6.5.1:
     dev: true
     resolution:
@@ -12239,11 +12187,7 @@
       node: '>=8'
     resolution:
       integrity: sha512-d7WkEErQWPB4xeMaWV0AQTafJoK8gFFmOiyJ+lBENN+hyLtb9tUUnqcbJYBzx/5swkisAmH4I+x7523ikq30SA==
-<<<<<<< HEAD
-  /verdaccio/4.6.1:
-=======
   /verdaccio/4.6.2:
->>>>>>> 6a4f575f
     dependencies:
       '@verdaccio/commons-api': 9.4.0
       '@verdaccio/local-storage': 9.4.0
@@ -12285,11 +12229,7 @@
       npm: '>=5'
     hasBin: true
     resolution:
-<<<<<<< HEAD
-      integrity: sha512-u8jt4TVl6oiPBkmThB1lQn0iI68DtuGVrX4QsWx2rz5yjTwXSRFH2QqCfN+odaY2HfIXWW7OVmRRn8zTlCY3Wg==
-=======
       integrity: sha512-VFiplHOxQXofInyEUjUhGODMQCTwpT5a2uNtvWJ7JDebIUlJPNgoPqjbfsMCE0gCTqgAL6b+Q/SZQfowRGLl9Q==
->>>>>>> 6a4f575f
   /verror/1.10.0:
     dependencies:
       assert-plus: 1.0.0
